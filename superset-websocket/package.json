{
  "name": "superset-websocket",
  "version": "0.0.1",
  "description": "Websocket sidecar application for Superset",
  "main": "index.js",
  "scripts": {
    "start": "node dist/index.js start",
    "test": "NODE_ENV=test jest -i spec",
    "type": "tsc --noEmit",
    "lint": "eslint . --ext .js,.jsx,.ts,.tsx && npm run type",
    "dev-server": "ts-node src/index.ts start",
    "build": "tsc",
    "prettier-check": "prettier --check .",
    "format": "prettier --write ."
  },
  "license": "Apache-2.0",
  "dependencies": {
    "cookie": "^0.5.0",
    "hot-shots": "^10.0.0",
    "ioredis": "^4.28.0",
    "jsonwebtoken": "^9.0.0",
    "uuid": "^9.0.0",
    "winston": "^3.10.0",
    "ws": "^8.13.0"
  },
  "devDependencies": {
    "@types/cookie": "^0.5.1",
    "@types/ioredis": "^4.27.8",
    "@types/jest": "^27.0.2",
    "@types/jsonwebtoken": "^9.0.1",
    "@types/node": "^20.5.0",
    "@types/uuid": "^9.0.1",
    "@types/ws": "^8.5.4",
<<<<<<< HEAD
    "@typescript-eslint/eslint-plugin": "^5.59.0",
    "@typescript-eslint/parser": "^5.62.0",
    "eslint": "^8.38.0",
=======
    "@typescript-eslint/eslint-plugin": "^6.3.0",
    "@typescript-eslint/parser": "^5.58.0",
    "eslint": "^8.47.0",
>>>>>>> 1e48ff28
    "eslint-config-prettier": "^8.8.0",
    "jest": "^27.3.1",
    "prettier": "^2.8.7",
    "ts-jest": "^27.0.7",
    "ts-node": "^10.9.1",
    "typescript": "^4.9.5"
  },
  "engines": {
    "node": "^16.9.1",
    "npm": "^7.5.4 || ^8.1.2"
  }
}<|MERGE_RESOLUTION|>--- conflicted
+++ resolved
@@ -31,15 +31,9 @@
     "@types/node": "^20.5.0",
     "@types/uuid": "^9.0.1",
     "@types/ws": "^8.5.4",
-<<<<<<< HEAD
-    "@typescript-eslint/eslint-plugin": "^5.59.0",
     "@typescript-eslint/parser": "^5.62.0",
-    "eslint": "^8.38.0",
-=======
     "@typescript-eslint/eslint-plugin": "^6.3.0",
-    "@typescript-eslint/parser": "^5.58.0",
     "eslint": "^8.47.0",
->>>>>>> 1e48ff28
     "eslint-config-prettier": "^8.8.0",
     "jest": "^27.3.1",
     "prettier": "^2.8.7",
